--- conflicted
+++ resolved
@@ -38,37 +38,8 @@
     this.scene = scene;
     
     // Get data from context service
-<<<<<<< HEAD
     const context = UIContextService.getInstance();
     this.playerIdentity = context.getPlayerIdentity()!;
-=======
-    console.log('[BottomUIBar] Getting UIContextService instance...');
-    let context;
-    let identity;
-    
-    try {
-      context = UIContextService.getInstance();
-      console.log('[BottomUIBar] Got context, getting player identity...');
-      identity = context.getPlayerIdentity();
-    } catch (error) {
-      console.error('[BottomUIBar] Error getting UIContextService or identity:', error);
-      return;
-    }
-    
-    if (!identity) {
-      console.log('[BottomUIBar] No identity available, will wait...');
-      this.logger.debug('Player identity not available in UIContextService, waiting...');
-      // Create minimal UI that will be updated when identity is available
-      this.createContainer();
-      // Wait for identity to be set
-      this.waitForIdentity();
-      return;
-    }
-    
-    console.log('[BottomUIBar] Identity available, proceeding with full initialization');
-    
-    this.playerIdentity = identity;
->>>>>>> 2b6b2390
     this.dbConnection = context.getDbConnection();
 
     this.createContainer();
@@ -416,48 +387,6 @@
     this.positionComponents();
   }
 
-<<<<<<< HEAD
-=======
-  private waitForIdentity(): void {
-    console.log('[BottomUIBar] waitForIdentity started');
-    const context = UIContextService.getInstance();
-    
-    // Check periodically for identity
-    const checkInterval = this.scene.time.addEvent({
-      delay: 100,
-      callback: () => {
-        console.log('[BottomUIBar] Checking for identity...');
-        const identity = context.getPlayerIdentity();
-        if (identity) {
-          console.log('[BottomUIBar] Identity found, initializing full UI');
-          this.logger.debug('Player identity now available, initializing UI');
-          this.playerIdentity = identity;
-          this.dbConnection = context.getDbConnection();
-          
-          // Create the rest of the UI
-          this.createBackground();
-          this.createComponents();
-          this.positionComponents();
-          
-          // Set up event listeners
-          this.scene.scale.on('resize', this.onResize, this);
-          context.on(UIEvents.PLAYER_JOB_DATA_UPDATED, this.handleJobDataUpdate, this);
-          context.on(UIEvents.TELEPORT_DATA_UPDATED, this.handleTeleportDataUpdate, this);
-          onSceneEvent(this.scene, 'teleport:data-updated', this.handleTeleportSceneEvent, this);
-          
-          // Set up data subscriptions
-          if (this.dbConnection) {
-            this.setupDataSubscriptions();
-          }
-          
-          // Stop checking
-          checkInterval.remove();
-        }
-      },
-      loop: true
-    });
-  }
->>>>>>> 2b6b2390
   
   public destroy(): void {
     // Remove resize listener
