--- conflicted
+++ resolved
@@ -55,11 +55,7 @@
     name: 'Ultimate Slash',
     description: 'An attack that gathers all power into one devestating blow.',
     damage: 100,
-<<<<<<< HEAD
-    cooldown: 0.5,
-=======
     cooldown: 5.0,
->>>>>>> 6b2534d2
     critChance: 0.1,
     knockback: _knockback.meleeUltimate,
     range: 75,
@@ -107,15 +103,9 @@
         attackType: 'projectile' as const,
         name: 'Rapid Shot',
         description: 'Fires an arrows rapidly.',
-<<<<<<< HEAD
-        damage: 30,
-        cooldown: 0.5,
-        critChance: 0,
-=======
         damage: 20,
         cooldown: 0.5,
         critChance: 0.1,
->>>>>>> 6b2534d2
         knockback: _knockback.rangedAttack1,
         range: 500,
         hits: 1,
@@ -207,13 +197,8 @@
         hits: 1,
         targets: 1,
         manaCost: 0,
-<<<<<<< HEAD
-        manaLeech: 3, // Default mana leech for basic attack
-        hpLeech: 2, // Default HP leech for basic attack
-=======
         manaLeech: 10, // Low mana leech for wizard, relies on high mana regen
         hpLeech: 1, // Very low HP leech for magic users
->>>>>>> 6b2534d2
         skillEffect: 'freeze',
         icon: 'ice1',
         audio: 'p_att_ice',
@@ -273,27 +258,16 @@
         name: 'Quick Shot',
         description:
           'A swift arrow shot that deals moderate damage at range. Low cooldown for rapid fire.',
-<<<<<<< HEAD
-        damage: 10,
-        cooldown: 0,
-        critChance: 0,
-=======
         damage: 12,
         cooldown: 0.1,
         critChance: 0.15,
->>>>>>> 6b2534d2
         knockback: _knockback.rangedAttack1,
         range: 300,
         hits: 1,
         targets: 1,
         manaCost: 0,
-<<<<<<< HEAD
-        manaLeech: 3, // Default mana leech for basic attack
-        hpLeech: 2, // Default HP leech for basic attack
-=======
         manaLeech: 10, // Low mana leech for ranged combat
         hpLeech: 1, // Low HP leech for ranged classes
->>>>>>> 6b2534d2
         projectile: 'arrow',
         icon: 'arrow1',
         audio: 'p_att_phys',
@@ -318,13 +292,8 @@
         attackType: 'projectile' as const,
         name: 'Rain of Arrows',
         description: 'Unleash multiple arrows in a wide arc, hitting all enemies in front.',
-<<<<<<< HEAD
-        damage: 100,
-        cooldown: 8.0,
-=======
         damage: 35,
         cooldown: 6.0,
->>>>>>> 6b2534d2
         critChance: 0.1,
         knockback: _knockback.rangedUltimate,
         range: 350,
@@ -365,7 +334,7 @@
         critChance: 0.8,
         cooldown: 6.0,
       },
-    }
+    },
   },
   'knight-templar': {
     displayName: 'Knight Templar',
@@ -390,11 +359,7 @@
         attackType: 'dash' as const,
         name: 'Shield Charge',
         description: 'Dashes forward while holding up the shield.',
-<<<<<<< HEAD
-        damage: 100,
-=======
         damage: 50,
->>>>>>> 6b2534d2
         cooldown: 5.0,
         critChance: 0.1,
         knockback: _knockback.dashAttack,
@@ -429,15 +394,9 @@
         attackType: 'dash' as const,
         description: 'A dash that uses the full speed of the steed.',
         name: 'Piercing Dash',
-<<<<<<< HEAD
-        damage: 30,
-        cooldown: 0.8,
-        critChance: 0,
-=======
         damage: 40,
         cooldown: 1.0,
         critChance: 0.15,
->>>>>>> 6b2534d2
         knockback: _knockback.dashAttack,
         range: 100,
         hits: 1,
@@ -451,11 +410,7 @@
         attackType: 'dash' as const,
         name: 'Lightning Thrust',
         description: 'A lightning-enhanced attack while dashing on the trusty steed.',
-<<<<<<< HEAD
-        damage: 100,
-=======
         damage: 50,
->>>>>>> 6b2534d2
         cooldown: 8.0,
         critChance: 0.1,
         knockback: _knockback.dashAttack,
@@ -542,7 +497,7 @@
         targets: 100,
         hits: 3,
       },
-    }
+    },
   },
 };
 
