--- conflicted
+++ resolved
@@ -11,12 +11,8 @@
   rangedHeavyAttack2: 15,
   dashAttack: 30, // very knockback
   rangedUltimate: 30, // very knockback
-<<<<<<< HEAD
+  heal: 0,
 };
-=======
-  heal: 0,
-}
->>>>>>> e72f4487
 
 // Shared attack configuration for all jobs
 const sharedAttacks = {
@@ -106,14 +102,8 @@
       attack2: {
         attackType: 'projectile' as const,
         name: 'Rapid Shot',
-<<<<<<< HEAD
         description: 'Fires an arrows rapidly.',
-        damage: 15,
-=======
-        description:
-          'Fires an arrows rapidly.',
         damage: 10,
->>>>>>> e72f4487
         cooldown: 0.5,
         critChance: 1,
         knockback: _knockback.rangedAttack1,
@@ -168,9 +158,6 @@
       },
       attack3: {
         ...sharedAttacks.attack3,
-<<<<<<< HEAD
-        icon: 'fire_sword',
-=======
         name: 'Blazing Slash',
         description: 'An attack embedded in powerful flames.',
         icon: 'fire_sword',
@@ -180,7 +167,6 @@
         damage: 100,
         targets: 100,
         hits: 1,
->>>>>>> e72f4487
       },
     },
   },
@@ -208,15 +194,9 @@
         radius: 150,
         effectSprite: 'freeze',
         hits: 1,
-<<<<<<< HEAD
-        targets: 6,
-        manaCost: 10,
-        manaLeech: 1, // Low mana leech for wizard, relies on high mana regen
-=======
         targets: 1,
         manaCost: 0,
         manaLeech: 5, // Low mana leech for wizard, relies on high mana regen
->>>>>>> e72f4487
         hpLeech: 1, // Very low HP leech for magic users
         skillEffect: 'freeze',
         icon: 'ice1',
@@ -312,11 +292,7 @@
         name: 'Rain of Arrows',
         description: 'Unleash multiple arrows in a wide arc, hitting all enemies in front.',
         damage: 20,
-<<<<<<< HEAD
-        cooldown: 0,
-=======
         cooldown: 8.0,
->>>>>>> e72f4487
         critChance: 0.1,
         knockback: _knockback.rangedUltimate,
         range: 350,
